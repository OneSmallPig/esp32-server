package xiaozhi.modules.sys.service;

import xiaozhi.common.page.PageData;
import xiaozhi.common.service.BaseService;
import xiaozhi.modules.sys.dto.AdminPageUserDTO;
import xiaozhi.modules.sys.dto.PasswordDTO;
import xiaozhi.modules.sys.dto.SysUserDTO;
import xiaozhi.modules.sys.entity.SysUserEntity;
import xiaozhi.modules.sys.vo.AdminPageUserVO;

/**
 * 系统用户
 */
public interface SysUserService extends BaseService<SysUserEntity> {

    SysUserDTO getByUsername(String username);

    SysUserDTO getByUserId(Long userId);

    void save(SysUserDTO dto);

    /**
     * 删除指定用户，且有关联的数据设备和智能体
<<<<<<< HEAD
=======
     * 
>>>>>>> 541f2de5
     * @param ids
     */
    void deleteById(Long ids);

    /**
     * 验证是否允许修改密码更改
     * 
     * @param userId      用户id
     * @param passwordDTO 验证密码的参数
     */
    void changePassword(Long userId, PasswordDTO passwordDTO);

    /**
     * 直接修改密码，不需要验证
     * 
     * @param userId   用户id
     * @param password 密码
     */
    void changePasswordDirectly(Long userId, String password);

    /**
     * 重置密码
     * 
     * @param userId 用户id
     * @return 随机生成符合规范的密码
     */
    String resetPassword(Long userId);

    /**
     * 管理员分页用户信息
     * 
     * @param dto 分页查找参数
     * @return 用户列表分页数据
     */
    PageData<AdminPageUserVO> page(AdminPageUserDTO dto);

    /**
     * 批量修改用户状态
     * 
     * @param status  用户状态
     * @param userIds 用户ID数组
     */
    void changeStatus(Integer status, String[] userIds);

    /**
     * 获取是否允许用户注册
     * 
     * @return 是否允许用户注册
     */
    boolean getAllowUserRegister();
}<|MERGE_RESOLUTION|>--- conflicted
+++ resolved
@@ -21,10 +21,7 @@
 
     /**
      * 删除指定用户，且有关联的数据设备和智能体
-<<<<<<< HEAD
-=======
      * 
->>>>>>> 541f2de5
      * @param ids
      */
     void deleteById(Long ids);

package xiaozhi.modules.device.service.impl;

import java.time.Instant;
import java.util.Date;
import java.util.HashMap;
import java.util.List;
import java.util.Map;
import java.util.TimeZone;
import java.util.concurrent.TimeUnit;

import org.apache.commons.lang3.StringUtils;
import org.springframework.data.redis.core.RedisTemplate;
import org.springframework.stereotype.Service;

import com.baomidou.mybatisplus.core.conditions.query.LambdaQueryWrapper;
import com.baomidou.mybatisplus.core.conditions.query.QueryWrapper;
import com.baomidou.mybatisplus.core.conditions.update.UpdateWrapper;
import com.baomidou.mybatisplus.core.metadata.IPage;

import cn.hutool.core.util.RandomUtil;
<<<<<<< HEAD
import org.springframework.transaction.annotation.Transactional;
=======
import xiaozhi.common.constant.Constant;
>>>>>>> 541f2de5
import xiaozhi.common.exception.RenException;
import xiaozhi.common.page.PageData;
import xiaozhi.common.service.impl.BaseServiceImpl;
import xiaozhi.common.user.UserDetail;
import xiaozhi.common.utils.ConvertUtils;
import xiaozhi.common.utils.DateUtils;
import xiaozhi.modules.device.dao.DeviceDao;
import xiaozhi.modules.device.dto.DevicePageUserDTO;
import xiaozhi.modules.device.dto.DeviceReportReqDTO;
import xiaozhi.modules.device.dto.DeviceReportRespDTO;
import xiaozhi.modules.device.entity.DeviceEntity;
import xiaozhi.modules.device.service.DeviceService;
import xiaozhi.modules.device.vo.UserShowDeviceListVO;
import xiaozhi.modules.security.user.SecurityUser;
import xiaozhi.modules.sys.service.SysParamsService;
import xiaozhi.modules.sys.service.SysUserUtilService;

@Service
public class DeviceServiceImpl extends BaseServiceImpl<DeviceDao, DeviceEntity> implements DeviceService {

    private final DeviceDao deviceDao;

    private final SysUserUtilService sysUserUtilService;

    private final String frontedUrl;

    private final RedisTemplate<String, Object> redisTemplate;

    // 添加构造函数来初始化 deviceMapper
    public DeviceServiceImpl(DeviceDao deviceDao, SysUserUtilService sysUserUtilService,
            SysParamsService sysParamsService,
            RedisTemplate<String, Object> redisTemplate) {
        this.deviceDao = deviceDao;
        this.sysUserUtilService = sysUserUtilService;
        this.frontedUrl = sysParamsService.getValue(Constant.SERVER_FRONTED_URL, true);
        this.redisTemplate = redisTemplate;
    }

    @Override
    public DeviceEntity getDeviceById(String deviceId) {
        LambdaQueryWrapper<DeviceEntity> queryWrapper = new LambdaQueryWrapper<>();
        queryWrapper.eq(DeviceEntity::getId, deviceId);
        return deviceDao.selectOne(queryWrapper);
    }

    @Override
    public Boolean deviceActivation(String agentId, String activationCode) {
        if (StringUtils.isBlank(activationCode)) {
            throw new RenException("激活码不能为空");
        }
        String deviceKey = "ota:activation:code:" + activationCode;
        Object cacheDeviceId = redisTemplate.opsForValue().get(deviceKey);
        if (cacheDeviceId == null) {
            throw new RenException("激活码错误");
        }
        String deviceId = (String) cacheDeviceId;
        String safeDeviceId = deviceId.replace(":", "_").toLowerCase();
        String cacheDeviceKey = String.format("ota:activation:data:%s", safeDeviceId);
        Map<Object, Object> cacheMap = redisTemplate.opsForHash().entries(cacheDeviceKey);
        if (cacheMap == null) {
            throw new RenException("激活码错误");
        }
        String cachedCode = (String) cacheMap.get("activation_code");
        if (!activationCode.equals(cachedCode)) {
            throw new RenException("激活码错误");
        }
        // 检查设备有没有被激活
        if (selectById(deviceId) != null) {
            throw new RenException("设备已激活");
        }

        String macAddress = (String) cacheMap.get("mac_address");
        String board = (String) cacheMap.get("board");
        String appVersion = (String) cacheMap.get("app_version");
        UserDetail user = SecurityUser.getUser();
        if (user.getId() == null) {
            throw new RenException("用户未登录");
        }

        Date currentTime = new Date();
        DeviceEntity deviceEntity = new DeviceEntity();
        deviceEntity.setId(deviceId);
        deviceEntity.setBoard(board);
        deviceEntity.setAgentId(agentId);
        deviceEntity.setAppVersion(appVersion);
        deviceEntity.setMacAddress(macAddress);
        deviceEntity.setUserId(user.getId());
        deviceEntity.setCreator(user.getId());
        deviceEntity.setCreateDate(currentTime);
        deviceEntity.setUpdater(user.getId());
        deviceEntity.setUpdateDate(currentTime);
        deviceEntity.setLastConnectedAt(currentTime);
        deviceDao.insert(deviceEntity);

        // 清理redis缓存
        redisTemplate.delete(cacheDeviceKey);
        redisTemplate.delete(deviceKey);
        return true;
    }

    @Override
    public DeviceReportRespDTO checkDeviceActive(String macAddress, String clientId,
            DeviceReportReqDTO deviceReport) {
        DeviceReportRespDTO response = new DeviceReportRespDTO();
        response.setServer_time(buildServerTime());
        // todo: 此处是固件信息，目前是针对固件上传上来的版本号再返回回去
        // 在未来开发了固件更新功能，需要更换此处代码，
        // 或写定时任务定期请求虾哥的OTA，获取最新的版本讯息保存到服务内
        DeviceReportRespDTO.Firmware firmware = new DeviceReportRespDTO.Firmware();
        firmware.setVersion(deviceReport.getApplication().getVersion());
        firmware.setUrl("http://localhost:8002/xiaozhi/ota/download");
        response.setFirmware(firmware);

        DeviceEntity deviceById = getDeviceById(macAddress);
        if (deviceById != null) { // 如果设备存在，则更新上次连接时间
            deviceById.setLastConnectedAt(new Date());
            deviceDao.updateById(deviceById);
        } else { // 如果设备不存在，则生成激活码
            DeviceReportRespDTO.Activation code = buildActivation(macAddress, deviceReport);
            response.setActivation(code);
        }

        return response;
    }

    @Override
    public List<DeviceEntity> getUserDevices(Long userId, String agentId) {
        QueryWrapper<DeviceEntity> wrapper = new QueryWrapper<>();
        wrapper.eq("user_id", userId);
        wrapper.eq("agent_id", agentId);
        return baseDao.selectList(wrapper);
    }

    @Override
    public void unbindDevice(Long userId, String deviceId) {
        UpdateWrapper<DeviceEntity> wrapper = new UpdateWrapper<>();
        wrapper.eq("user_id", userId);
        wrapper.eq("id", deviceId);
        baseDao.delete(wrapper);
    }

    @Override
    public void deleteByUserId(Long userId) {
        UpdateWrapper<DeviceEntity> wrapper = new UpdateWrapper<>();
        wrapper.eq("user_id", userId);
        baseDao.delete(wrapper);
    }

<<<<<<< HEAD
=======
    @Override
    public Long selectCountByUserId(Long userId) {
        UpdateWrapper<DeviceEntity> wrapper = new UpdateWrapper<>();
        wrapper.eq("user_id", userId);
        return baseDao.selectCount(wrapper);
    }

    @Override
    public void deleteByAgentId(String agentId) {
        UpdateWrapper<DeviceEntity> wrapper = new UpdateWrapper<>();
        wrapper.eq("agent_id", agentId);
        baseDao.delete(wrapper);
    }

    @Override
    public PageData<UserShowDeviceListVO> page(DevicePageUserDTO dto) {
        Map<String, Object> params = new HashMap<String, Object>();
        params.put(Constant.PAGE, dto.getPage());
        params.put(Constant.LIMIT, dto.getLimit());
        IPage<DeviceEntity> page = baseDao.selectPage(
                getPage(params, "mac_address", true),
                // 定义查询条件
                new QueryWrapper<DeviceEntity>()
                        // 必须设备关键词查找
                        .like(StringUtils.isNotBlank(dto.getKeywords()), "alias", dto.getKeywords()));
        // 循环处理page获取回来的数据，返回需要的字段
        List<UserShowDeviceListVO> list = page.getRecords().stream().map(device -> {
            UserShowDeviceListVO vo = ConvertUtils.sourceToTarget(device, UserShowDeviceListVO.class);
            // 把最后修改的时间，改为简短描述的时间
            vo.setRecentChatTime(DateUtils.getShortTime(device.getUpdateDate()));
            sysUserUtilService.assignUsername(device.getUserId(),
                    vo::setBindUserName);
            vo.setDeviceType(device.getBoard());
            return vo;
        }).toList();
        // 计算页数
        return new PageData<>(list, page.getTotal());
    }

    @Override
    public DeviceEntity getDeviceByMacAddress(String macAddress) {
        if (StringUtils.isBlank(macAddress)) {
            return null;
        }
        QueryWrapper<DeviceEntity> wrapper = new QueryWrapper<>();
        wrapper.eq("mac_address", macAddress);
        return baseDao.selectOne(wrapper);
    }

>>>>>>> 541f2de5
    private DeviceReportRespDTO.ServerTime buildServerTime() {
        DeviceReportRespDTO.ServerTime serverTime = new DeviceReportRespDTO.ServerTime();
        TimeZone tz = TimeZone.getDefault();
        serverTime.setTimestamp(Instant.now().toEpochMilli());
        serverTime.setTimeZone(tz.getID());
        serverTime.setTimezone_offset(tz.getOffset(System.currentTimeMillis()) / (60 * 1000));
        return serverTime;
    }

    @Override
    public String geCodeByDeviceId(String deviceId) {
        String dataKey = getDeviceCacheKey(deviceId);

        Map<Object, Object> cacheMap = redisTemplate.opsForHash().entries(dataKey);
        if (cacheMap != null && cacheMap.containsKey("activation_code")) {
            String cachedCode = (String) cacheMap.get("activation_code");
            return cachedCode;
        }
        return null;
    }

    private String getDeviceCacheKey(String deviceId) {
        String safeDeviceId = deviceId.replace(":", "_").toLowerCase();
        String dataKey = String.format("ota:activation:data:%s", safeDeviceId);
        return dataKey;
    }

    public DeviceReportRespDTO.Activation buildActivation(String deviceId, DeviceReportReqDTO deviceReport) {
        DeviceReportRespDTO.Activation code = new DeviceReportRespDTO.Activation();

        String cachedCode = geCodeByDeviceId(deviceId);

        if (StringUtils.isNotBlank(cachedCode)) {
            code.setCode(cachedCode);
            code.setMessage(frontedUrl + "\n" + cachedCode);
        } else {
            String newCode = RandomUtil.randomNumbers(6);
            code.setCode(newCode);
            code.setMessage(frontedUrl + "\n" + newCode);

            Map<String, Object> dataMap = new HashMap<>();
            dataMap.put("id", deviceId);
            dataMap.put("mac_address", deviceId);

            dataMap.put("board", (deviceReport.getChipModelName() != null) ? deviceReport.getChipModelName()
                    : (deviceReport.getBoard() != null ? deviceReport.getBoard().getType() : "unknown"));
            dataMap.put("app_version", (deviceReport.getApplication() != null)
                    ? deviceReport.getApplication().getVersion()
                    : null);

            dataMap.put("deviceId", deviceId);
            dataMap.put("activation_code", newCode);

            // 写入主数据 key
            String dataKey = getDeviceCacheKey(deviceId);
            redisTemplate.opsForHash().putAll(dataKey, dataMap);
            redisTemplate.expire(dataKey, 24, TimeUnit.HOURS);

            // 写入反查激活码 key
            String codeKey = "ota:activation:code:" + newCode;
            redisTemplate.opsForValue().set(codeKey, deviceId, 24, TimeUnit.HOURS);
        }
        return code;
    }
}<|MERGE_RESOLUTION|>--- conflicted
+++ resolved
@@ -18,11 +18,7 @@
 import com.baomidou.mybatisplus.core.metadata.IPage;
 
 import cn.hutool.core.util.RandomUtil;
-<<<<<<< HEAD
-import org.springframework.transaction.annotation.Transactional;
-=======
 import xiaozhi.common.constant.Constant;
->>>>>>> 541f2de5
 import xiaozhi.common.exception.RenException;
 import xiaozhi.common.page.PageData;
 import xiaozhi.common.service.impl.BaseServiceImpl;
@@ -171,8 +167,6 @@
         baseDao.delete(wrapper);
     }
 
-<<<<<<< HEAD
-=======
     @Override
     public Long selectCountByUserId(Long userId) {
         UpdateWrapper<DeviceEntity> wrapper = new UpdateWrapper<>();
@@ -222,7 +216,6 @@
         return baseDao.selectOne(wrapper);
     }
 
->>>>>>> 541f2de5
     private DeviceReportRespDTO.ServerTime buildServerTime() {
         DeviceReportRespDTO.ServerTime serverTime = new DeviceReportRespDTO.ServerTime();
         TimeZone tz = TimeZone.getDefault();
